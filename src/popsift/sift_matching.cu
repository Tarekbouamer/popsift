--- conflicted
+++ resolved
@@ -76,11 +76,7 @@
 }
 
 __device__
-<<<<<<< HEAD
-unsigned calc_distance(const U8Descriptor& aa, const U8Descriptor& bb) {
-=======
 float calc_distance(const U8Descriptor& aa, const U8Descriptor& bb) {
->>>>>>> b62709ef
     unsigned sum = 0;
 #if 1
     for (int i = 0; i < 128; i++) {
@@ -99,7 +95,7 @@
         update_sum(sum, d);
     }
     return sum;
-    */
+#endif
 }
 
 //~16+sec execution
