--- conflicted
+++ resolved
@@ -5,7 +5,9 @@
  * License, v. 2.0. If a copy of the MPL was not distributed with this
  * file, You can obtain one at http://mozilla.org/MPL/2.0/.
  */
+
 #include <iomanip>
+#include <stdio.h>
 #include <iostream>
 #include <unistd.h>
 #ifndef __APPLE__
@@ -23,6 +25,8 @@
 #include <thrust/device_ptr.h>
 #include <thrust/execution_policy.h>
 
+#include "lock.h"
+
 using namespace std;
 
 namespace popsift {
@@ -322,6 +326,65 @@
 	}
     }
 
+ __global__ void
+ compute_dot_in_section( int3* match_matrix, Descriptor* l, int l_len, Descriptor* r, int r_len, thrust::device_ptr<int> indexes, unsigned int *start_idx, unsigned int *stop_idx )
+    {
+	
+	if( blockIdx.x >= l_len ) return; //redundant?
+	const int idx = blockIdx.x;
+
+	int len = stop_idx[idx] - start_idx[idx];
+
+	float match_1st_val = -1.0f;
+	float match_2nd_val = -1.0f;
+	int   match_1st_idx = 0;
+	int   match_2nd_idx = 0;
+
+  
+
+	const float4* lptr = (const float4*)( &l[idx] );
+
+	for( int i = start_idx[idx]; i< stop_idx[idx]; i++ )
+	{
+	    const float4* rptr = (const float4*)( &r[indexes[i]] );
+	    const float   res  = dot_l2_in_t0( lptr, rptr );
+
+	
+	    if( threadIdx.x == 0 )
+	    {
+		if( res > match_1st_val )
+		{
+		    match_2nd_val = match_1st_val;
+		    match_2nd_idx = match_1st_idx;
+		    match_1st_val = res;
+		    match_1st_idx = i;
+		}
+		else if( res > match_2nd_val )
+		{
+		    match_2nd_val = res;
+		    match_2nd_idx = i;
+		}
+	    }
+
+	    __syncthreads();	
+	}
+    
+    
+	const int one = __shfl(match_1st_idx, 0);
+	const int two = __shfl(match_2nd_idx, 0);
+  
+	const float4* rptr = (const float4*)( &r[indexes[one]] );
+	const float res2 = l2_in_t0( lptr, rptr );
+	const float4* rptr2 = (const float4*)( &r[indexes[two]] );
+	const float res3 = l2_in_t0( lptr, rptr2 );
+
+	if( threadIdx.x == 0 )
+	{
+	    bool accept = (res2/res3 < 0.8f );
+	    match_matrix[blockIdx.x] = make_int3( indexes[match_1st_idx], indexes[match_2nd_idx], accept );
+	}
+    }
+
     __host__ __device__ void
     printBits( unsigned int num )
     {
@@ -358,6 +421,409 @@
         
         printf( "\n\n" );
     }
+
+
+/*****************************
+HASH TABLE - fix seperate file.
+******************************/
+    
+#define DESC_SEQ 4
+#define HASH_ENTRIES     1024*10
+
+    //16 bytes of concecutive memory (4 floats/ints)
+struct Desc 
+ {
+     //unsigned int descriptor[DESC_SEQ]; 
+     float descriptor[DESC_SEQ]; //float makes a difference?
+ };
+
+/*
+ * struct: Entry
+ * --------------
+ * Table entry for hash table
+ * 
+ * Each entry holds: 
+ * Key: unsigned integer
+ * Value: a 128 bit significanse sequence of a discriptor, 
+ * but in theory we can hold anything here. Therefore we 
+ * make it a void pointer to indicate this. 
+ * Next: Null or pointer to the next entry within this 'bucket'. 
+ */
+struct Entry
+{
+    struct Desc key;
+    //unsigned int value; //should be int begin end ()void * value...
+    unsigned int begin;
+    unsigned int end; 
+    Entry *next = NULL; 
+};
+
+
+/*
+ * struct: Table
+ * --------------
+ * Hash table
+ * 
+ * Count: Number of entries in our table.
+ * Entries: List of entries. Each address 
+ * here is a pointer to an entry. 
+ * Pool: Unused entries. Pre allocated.
+ */
+struct Table
+{
+    size_t count;
+    Entry   **entries;
+    Entry   *pool; 
+};
+
+
+__host__ __device__
+unsigned int djb2(const void *_str)
+{
+    const char *str = (const char *)_str;
+	unsigned int hash = 5381;
+	char c;
+	while ((c = *str++))
+	{
+		hash = ((hash << 5) + hash) + c;
+	}
+	return hash;
+}
+
+__host__ __device__
+unsigned int jenkins(unsigned int *_str)
+{
+    unsigned int *key = (unsigned int *)_str;
+    unsigned int hash, i = 0;
+	while (i++ < 4)
+	{
+		hash += *key;
+		hash += (hash << 10);
+		hash ^= (hash >> 6);
+		key++;
+	}
+	hash += (hash << 3);
+	hash ^= (hash >> 11);
+	hash += (hash << 15);
+	return hash;
+}
+    
+/*
+ * Could create a function pointer in the table, and pass different hash 
+ * functions for a better testing environment 
+ */
+__device__ __host__
+size_t hash(unsigned int * key, size_t count )
+{
+    //return key % count; //some sort of integer conversion needed.
+    //return djb2((void*)&key) % count; //needs fixing? it might need.
+    //printf("key address:  %p\n", (unsigned int *)(&key));
+    //if ((*key) % count)
+    //printf("hash %d\n", jenkins(key) % count);
+    //printf("hash %d\n", (*key) % count);
+    
+    //return (*key) % count;
+
+    size_t sum = 0;
+    unsigned char * p  = (unsigned char *)key;
+    for (int i = 0; i < 16; i++)
+	sum += p[i];
+
+    //printf("hash %d\n", sum);
+    return sum;
+    //return jenkins(key) % count; //located at table zero?
+    //return jenkins((const void *)key) % count;
+}
+
+
+void initialize_table( Table &table, int entries, int elements )
+{
+    printf("init: entries: %d\t elements: %d\n", entries, elements);
+    table.count = entries;
+    cudaMalloc( (void**)&table.entries, entries * sizeof(Entry*) );
+    cudaMemset( table.entries, 0, entries * sizeof(Entry*) );
+    cudaMalloc( (void**)&table.pool, elements *sizeof(Entry) ); 
+}
+
+
+void free_table( Table &table )
+{
+    cudaFree( table.pool );
+    cudaFree( table.entries ); 
+}
+
+
+    void copy_table_to_host( const Table &table, Table &hostTable, unsigned int elements )
+    {
+    hostTable.count = table.count;
+    hostTable.entries = (Entry**)calloc( table.count, sizeof(Entry*) );
+    hostTable.pool = (Entry*)malloc( elements * sizeof( Entry ) );
+    
+    cudaMemcpy( hostTable.entries, table.entries, table.count * sizeof(Entry*), cudaMemcpyDeviceToHost );
+    cudaMemcpy( hostTable.pool, table.pool, elements * sizeof( Entry ), cudaMemcpyDeviceToHost );
+
+    
+    for (int i=0; i<table.count; i++)
+    {
+	if (hostTable.entries[i] != NULL)
+	    hostTable.entries[i] = (Entry*)((size_t)hostTable.entries[i] - (size_t)table.pool + (size_t)hostTable.pool);
+    }
+    
+
+    for ( int i=0; i < elements; i++)
+    {
+	if (hostTable.pool[i].next != NULL)
+            hostTable.pool[i].next = (Entry*)((size_t)hostTable.pool[i].next - (size_t)table.pool + (size_t)hostTable.pool);
+    }
+
+}
+
+    void verify_table( const Table &dev_table, unsigned int elements )
+    {
+    Table table;
+    copy_table_to_host( dev_table, table, elements );
+    int count = 0;
+
+
+    for (size_t i=0; i<table.count; i++)
+    {
+	Entry   *current = table.entries[i];
+	//printf("entry ptr %ld\n",  table.entries[i]);
+
+	while (current != NULL)
+	{
+	    if (current->end - current->begin > 1)
+	    printf("begin %d\t end %d\t table %d\n",  current->begin, current->end, i);
+	    ++count;
+	    if (hash((unsigned int *)&(current->key), table.count ) != i)
+		printf("begin %d end %d hashed to %ld, but was located "
+		       "at %ld\n",
+		       current->begin, current->end,
+		       hash((unsigned int *)&(current->key), table.count), i ); // *(unsigned int *)*/
+	    current = current->next;
+
+	}
+    }
+
+    if (count != elements)
+        printf( "%d elements found in hash table.  Should be %d\t missing are likely ignored duplicates\n", count, elements );
+    else
+        printf( "All %d elements found in hash table.\n", count );
+    free( table.pool );
+    free( table.entries ); 
+}
+
+/*
+__device__ //This must be fixed.. //might have been pointer issue.. //pointer from cpu?
+int compareKey(struct Desc *A, struct Desc *B)
+{
+    int i = 0;
+    while ( i < DESC_SEQ && A->descriptor[i] == B->descriptor[i] ) i++;
+    if (i == 4)	{ return -1;}
+    return 1;
+}
+*/
+
+    /*  __device__ //This must be fixed.. //might have been pointer issue.. //pointer from cpu?
+int compareKey(unsigned int *A, unsigned int *B)
+{
+    int i = 0;
+    while ( i < DESC_SEQ && A[i] == B[i] )
+    {
+	i++;
+    }
+    //printf("cmp: %d %d\n", A[i-1], B[i-1]);
+    if (i == 4)	{  return -1;}
+    return 1;
+}
+    */
+    
+    __device__ //compare with hamming dinstance here? might be good
+int compareKey(unsigned char *A, unsigned char *B)
+{
+    int i = 0;
+    while ( i < DESC_SEQ * DESC_SEQ && A[i] == B[i] )
+    {
+	i++;
+    }
+
+    //printf("i: %d\n", i); 
+    //printf("cmp: %d %d\n", A[i-1], B[i-1]);
+    if (i == 16)	{  return -1;}
+    return 1;
+}
+
+
+
+
+//we need a check for equal key
+    //might be possible to do this in some sort of log n format due to sorted keys
+__global__ void
+add_to_table( struct Descriptor *keys, thrust::device_ptr<int> values, Table table, Lock *lock, unsigned int elements)
+{
+    int tid = threadIdx.x + blockIdx.x * blockDim.x;
+    int stride = blockDim.x * gridDim.x;
+    //struct Desc *keys
+    //   float * destination = (float*)(des[block].features);
+    //
+    
+    while (tid < elements)
+    {
+	//cast so we only use first 16bytes, we use the indirect lookup sorted list to find
+	//corresponding key value pair... values is host vector? error //pointer caster minnet til pointer?
+
+	
+        struct Desc *key = (struct Desc *)((&keys[values[tid]])) + 2; //I think this works, all zero's in first two layers though.. expected.. skip them?
+
+
+//struct Desc *key1 = (struct Desc *)((&keys[values[tid]])) + 3;
+	//struct Desc *key2 = (struct Desc *)((&keys[values[tid]])) + 5;
+	//struct Descriptor tmp = keys[values[tid]];
+
+	/*if (threadIdx.x == 0 && blockIdx.x == 0) { 
+	    printf("key0: %d\n", *key);
+	    printf("key1: %d\n", *key1);
+	    printf("key2: %d\n", *key2);
+		
+	    //printFeature((unsigned int *)&key->descriptor[0]);
+	    }*/
+	
+	//printf("key: %p\n", &keys[values[tid]]);
+	//printf("key: %.4f\n", key.descriptor[3]);
+
+	size_t hashValue = hash((unsigned int *)key, table.count ); //cast to unsigned char?
+
+	//printf("hashval: %ld\n", hashValue);
+	//printf("key: %d\t %d\t %d\t %d\t\n", key[0], key[1], key[2], key[3]);
+
+	unsigned int *w = (unsigned int *)key;
+
+//if (hashValue == 1023)
+	//{
+	//printf("key: %d\t %d\t %d\t %d\t hashval: %ld\n", w[0], w[1], w[2], w[3], hashValue);
+	    //}
+	
+	
+	
+	for (int i=0; i<32; i++)
+	{
+	    if ((tid % 32) == i)
+	    {
+		Entry *location = &(table.pool[tid]);
+		memcpy(&(location->key), key, sizeof(struct Desc));
+		//location->value = values[tid];
+		location->begin = tid; //values[tid]?
+		location->end = tid + 1;
+		lock[hashValue].lock();
+
+		
+		Entry *ptr = table.entries[hashValue];
+		int exists = 1;
+		while (ptr != NULL)
+		{
+		    //exists = compareKey((unsigned int *)&(ptr->key), (unsigned int *)&(location->key)); //pretty sure this does not work as intended..
+		    exists = compareKey((unsigned char *)&(ptr->key), (unsigned char *)&(location->key));
+		    if (exists == -1) break;
+		    ptr = ptr->next;
+		}
+		
+		if (exists == 1)
+		{
+		    location->next = table.entries[hashValue];
+		    table.entries[hashValue] = location;
+		}
+		else
+		{
+		    //printf("exists\n");
+		    //ptr->end++; //begin / end ---- how am i sure to increase end, not decrease begin? needs fixing..
+
+		    /******************************************************
+		    *
+		    * This solution did not work as expected...huge overlapping sectors..
+		    * Is this because of some mistake in the sorting? might be. 
+		    * Could also just be some fallacies in the code...
+		    *
+		    * If mistake in sort, get around this by storing every index,  
+		    * creating an interable list?
+		    *
+		    ********************************************************/
+		    if (location->begin < ptr->begin) ptr->begin = location->begin;
+		    if (location->end > ptr->end) ptr->end = location->end;
+
+		    //if (location->begin < ptr->begin) ptr->begin--;
+		    //if (location->end > ptr->end) ptr->end++;
+		    
+		    
+		}
+		
+		lock[hashValue].unlock();
+	    }
+	}
+	
+	tid += stride;
+    } 
+}
+
+
+
+    __global__ void
+    get_section_from_table( Table table, struct Descriptor *keys, unsigned int elements, unsigned int l_len, unsigned int *start_idx, unsigned int *stop_idx )
+{
+    int tid = threadIdx.x + blockIdx.x * blockDim.x;
+    int stride = blockDim.x * gridDim.x;
+
+    //Search area - set to max if no key match is found - how do i return these in a good way?
+    //two unsigned int arrays allocated on the gpu?
+    
+    while (tid < elements)
+    {
+	struct Desc *key = (struct Desc *)(&keys[tid]) + 2; //+2 because second layer is currently stored.
+
+	size_t hashValue = hash((unsigned int *)key, table.count );
+
+	Entry *ptr = table.entries[hashValue];
+	int exists = 1;
+	int cnt = 0;
+	//This while loop might not be very fast..splits inside warp if threads
+	while (ptr != NULL)
+	{
+	    exists = compareKey((unsigned char *)&(ptr->key), (unsigned char *)key);
+	    if (exists == -1) break;
+	    ptr = ptr->next;
+	}
+
+	if (exists == -1 && (ptr->end - ptr->begin) > 1) //must be two or more in set
+	{
+	    start_idx[tid] = ptr->begin;
+	    stop_idx[tid] = ptr->end;
+	}
+	else
+	{
+	    start_idx[tid] = 0;
+	    stop_idx[tid] = l_len;
+
+	    //if (tid == 0)
+	    //{
+	    //unsigned char * p1 = (unsigned char *)key;
+		//printf("key:\t");
+		//printf(" %d %d %d %d %d %d %d %d %d %d %d %d %d %d %d %d\n", p1[0], p1[1], p1[2], p1[3], p1[4], p1[5], p1[6], p1[7], p1[8], p1[9], p1[10], p1[11], p1[12], p1[13], p1[14], p1[15]);
+		
+		//}
+	}
+	
+	tid += stride;
+    }
+}
+
+/********************************
+HASH TABLE END - fix seperate file.
+**********************************/
+
+
+
+
+
+    
 
     
     __device__ void
@@ -415,44 +881,15 @@
     __device__ void
     transpose(Descriptor * src, Descriptor *des, int size) {
               
-<<<<<<< HEAD
-        int idx = blockIdx.x;
-
-        
-	
-        unsigned int * featurex = (unsigned int*)(src[idx].features);
-	//const float4* fx = (const float4*)(&src[idx]);
-	//const float4 fx1 = fx[0];
-	//unsigned int * featurex = (unsigned int*)&fx1.x;
-	
-        unsigned int * featurey = (unsigned int*)(des[idx].features);
-        
-        //int i = blockIdx.x*blockDim.x + threadIdx.x;
-        int s = threadIdx.x * 4;
-        int i;
-        __shared__ unsigned int T[128];
-	for (i = s; i < s + 4; i++)
-            T[i] = featurex[i];
-            // T[i] = *(featurex + i + 128 * idx);
-=======
         int block = blockIdx.x;
 	int thread = threadIdx.x;
->>>>>>> 512a405c
 
 	const float * source = (float*)(src[block].features);       	
         float * destination = (float*)(des[block].features);
 
 	    
-<<<<<<< HEAD
-        __syncthreads();        
-        if (threadIdx.x < 4)
-            transpose32(T + 32 * threadIdx.x);
-        __syncthreads();
-        organize_32(T, featurey); // organize_32(T, featurey + 128 * blockIdx.x);
-=======
         int s = thread * 4;
         int i;
->>>>>>> 512a405c
 
 	__shared__ float T[128];
 	
@@ -482,8 +919,9 @@
 
        
     }
-    
-    __global__ void
+
+/*
+        __global__ void
     compute_distance_transposed_hamming( int3* match_matrix, Descriptor * l, int l_len, Descriptor* r, int r_len , Descriptor * l_tra, Descriptor *r_tra) {
 
         if(blockIdx.x > l_len)
@@ -491,6 +929,19 @@
 
         transpose(l, l_tra, l_len);
 	
+	//if(blockIdx.x == 0 && threadIdx.x == 0)
+	//    printFeature((unsigned int*)l_tra[blockIdx.x].features);		       
+	
+	
+    }*/
+    
+    __global__ void
+    transpose_descriptors(Descriptor * src, int len, Descriptor * des) {
+
+        if(blockIdx.x > len)
+            return;
+
+        transpose(src, des, len);
 	
 	//if(blockIdx.x == 0 && threadIdx.x == 0)
 	//    printFeature((unsigned int*)l_tra[blockIdx.x].features);		       
@@ -512,7 +963,12 @@
 	printf("-------\n");	
     }
 
-    struct compare_descriptors {
+
+    //a bit-wise IEEE floating-point standard single
+    //precision (32-bit) NaN would be:
+    //s111 1111 1xxx xxxx xxxx xxxx xxxx xxxx
+    //where s is the sign 
+    struct compare_descriptors { //fix for
 	// template <typename T>
 	__host__ __device__
 	// bool operator()(const T &l, const T &r) const {
@@ -523,63 +979,62 @@
 	    a = (unsigned char*)l.features;
 	    b = (unsigned char*)r.features;
 
+	    
+	    a = (unsigned char*)&l;
+	    b = (unsigned char*)&r;
+	    
 	    int i = 0;
-	    {
-		{
-		    {
+
+	    //i-1 is used, should be + 1?
+	    while(i < 512) {
+			    
+		if(a[i] < b[i]) {
+		    //printf("%d\t%d\n", a[i], b[i]);
+		    return 2;
+		}
+			    
+		if(a[i] > b[i]) {
+		    //printf("%d\t%d\n", a[i], b[i]);				
+		    return 0;
+		}
+		
+		if(a[i+1] < b[i+1])
+		    return 2;
+
+		if(a[i+1] > b[i+1])
+		    return 0;
+
+		
+		if(a[i+2] < b[i+2])
+		    return 2;
+
+		if(a[i+2] > b[i+2])
+		    return 0;
+
+		
+		if(a[i+3] < b[i+3])
+		    return 2;
+
+		if(a[i+3] > b[i+3])
+		    return 0;
+		i+=4;
+		//printf("%d\n", a[i]);
+		
+		/*
+		  if((unsigned int)l.features[i] < (unsigned int)r.features[i]) {
 			
-			while(i < 512) {
-			    
-			    if(a[i] < b[i]) {
-				//printf("%d\t%d\n", a[i], b[i]);
-				return 2;
-				}
-			    
-			    if(a[i] > b[i]) {
-				printf("%d\t%d\n", a[i], b[i]);				
-				return 0;
-			    }
-		
-			    if(a[i-1] < b[i-1])
-				return 2;
-
-			    if(a[i-1] > b[i-1])
-				return 0;
-
-		
-			    if(a[i-2] < b[i-2])
-				return 2;
-
-			    if(a[i-2] > b[i-2])
-				return 0;
-
-		
-			    if(a[i-3] < b[i-3])
-				return 2;
-
-			    if(a[i-3] > b[i-3])
-				return 0;
-			    i+=4;
-			    //printf("%d\n", a[i]);
-		
-			    /*
-			      if((unsigned int)l.features[i] < (unsigned int)r.features[i]) {
-			
-			      return true;
-			      }
-			      if((unsigned int)l.features[i] > (unsigned int)r.features[i])
-			      return false;
-			      i++;
-			    */
-			}
-		    }
-		}
+		  return true;
+		  }
+		  if((unsigned int)l.features[i] > (unsigned int)r.features[i])
+		  return false;
+		  i++;
+		*/
 	    }
 	    return 1;
 	    
 
 	    /*
-	    if(l.features[0] > r.features[0])
+	      if(l.features[0] > r.features[0])
 		return true;
 	    if(l.features[0] < r.features[0])
 		return false;
@@ -714,8 +1169,8 @@
   
     }
 
-
-    __host__ Descriptor * gpu_init(int SIZE) {
+    //__host__ sometimes error?
+    Descriptor * gpu_init(int SIZE) {
 	Descriptor *tmp;
 
 	cudaError_t err = cudaMalloc((void **)&tmp, SIZE * sizeof(Descriptor));
@@ -736,7 +1191,7 @@
 	int r_len = other->getDescriptorCount( );
         POP_CHK;
 
-	// cudaDeviceSetLimit(cudaLimitPrintfFifoSize, 10000000);
+	//cudaDeviceSetLimit(cudaLimitPrintfFifoSize, 1000000);
         POP_CHK;
 
 	int3* match_matrix = popsift::cuda::malloc_devT<int3>( l_len, __FILE__, __LINE__ );    
@@ -766,6 +1221,10 @@
 	else
 	{
 
+	    dim3 grid_r;
+	    grid.x = r_len;
+	    grid.y = 1;
+	    grid.z = 1;
 
 	    //transpose first set of descritors
 
@@ -779,16 +1238,25 @@
 
 	    //TRANSPOSE
             POP_CHK;
-	    compute_distance_transposed_hamming
-		<<<grid,block>>>
-		( match_matrix, getDescriptors(), l_len, other->getDescriptors(), r_len , l_copy, r_copy);
-            POP_CHK;
+	    //compute_distance_transposed_hamming
+	    //<<<grid,block>>>
+	    //	( match_matrix, getDescriptors(), l_len, other->getDescriptors(), r_len , l_copy, r_copy);
+
+	    transpose_descriptors
+		<<<l_len,block>>>
+		( getDescriptors(), l_len, l_copy);
+
+	    POP_CHK;
+
+	    transpose_descriptors
+		<<<r_len,block>>>
+		( other->getDescriptors(), r_len , r_copy);
 	    
 	    cudaDeviceSynchronize();
             POP_CHK;
 	    
-	    const int SIZE = l_len;
-
+	    const int SIZE = r_len;
+	  
 
 	    //thrust::device_ptr<int> off_ptr = thrust::device_pointer_cast();
 
@@ -821,7 +1289,6 @@
 	    	   
 	     thrust::device_ptr<int> d = thrust::device_pointer_cast(desc_index);	    
 	     thrust::sequence(d, d+SIZE);
-	    	    
             thrust::host_vector<int> hsorted( SIZE );
             thrust::copy( d, d+SIZE, hsorted.begin() );
             thrust::sort( hsorted.begin(), hsorted.end() );
@@ -829,6 +1296,7 @@
             cout << endl;
 	    
 	    int *t1 = thrust::raw_pointer_cast(d);
+
 	    //int c[SIZE];
 	    //cudaMemcpy(c, t1, SIZE*sizeof(int), cudaMemcpyDeviceToHost);
 
@@ -880,16 +1348,16 @@
             thrust::host_vector<int> hsorted( SIZE );
             thrust::copy( d.begin(), d.end(), hsorted.begin() );
             thrust::sort( hsorted.begin(), hsorted.end() );
-            thrust::copy( hsorted.begin(), hsorted.end(), std::ostream_iterator<int>(std::cout, " ") );
+            //thrust::copy( hsorted.begin(), hsorted.end(), std::ostream_iterator<int>(std::cout, " ") );
             cout << endl;
 
-            IndirectLookup il_obj( l_copy );
+            IndirectLookup il_obj( r_copy ); //lcopy vs rcopy here. think r is best choise
 	    thrust::sort( d.begin(), d.end(), il_obj );
 
             // thrust::host_vector<int> hsorted( SIZE );
             thrust::copy( d.begin(), d.end(), hsorted.begin() );
             thrust::sort( hsorted.begin(), hsorted.end() );
-            thrust::copy( hsorted.begin(), hsorted.end(), std::ostream_iterator<int>(std::cout, " ") );
+            //thrust::copy( hsorted.begin(), hsorted.end(), std::ostream_iterator<int>(std::cout, " ") );
             cout << endl;
 
             thrust::host_vector<int> a( SIZE );
@@ -919,26 +1387,115 @@
 		}
 	    }
 
-            printf("Number of descriptors %d\n", l_len );
-	    Descriptor *tmp = (Descriptor*)malloc(l_len*sizeof(Descriptor));
-
-	    cudaMemcpy(tmp, l_copy, l_len*sizeof(Descriptor), cudaMemcpyDeviceToHost);
-
-	    int print = 1;
+            printf("Number of descriptors %d\n", r_len );
+	    Descriptor *tmp = (Descriptor*)malloc(r_len*sizeof(Descriptor));
+
+	    cudaMemcpy(tmp, r_copy, r_len*sizeof(Descriptor), cudaMemcpyDeviceToHost);
+
+	    int print = 0;
 	    
 	    if(success) {
 		printf("SUCCESS\n");
 		if(print) {
-		    printFeature((unsigned int*)&tmp[a[50]]);
-		    printFeature((unsigned int*)&tmp[a[51]]);
-		    printFeature((unsigned int*)&tmp[a[52]]);
+		    printFeature((unsigned int*)&tmp[a[500]]);
+		    printFeature((unsigned int*)&tmp[a[501]]);
+		    printFeature((unsigned int*)&tmp[a[502]]);
 		}
 	    }
 	    else
 		printf("ERROR %d indexes missing\n", counter);
 
-
-	    /*
+	    //Hash Table setup
+	    //**********************************************
+	    // init can be done earlier during kernel call
+	    //**********************************************
+	  
+	    //int *indexes = thrust::raw_pointer_cast(d);
+
+	    thrust::device_ptr<int> indexes = &d[0];
+	    
+	    cudaEvent_t start, stop;
+	    cudaEventCreate( &start );
+	    cudaEventCreate( &stop );
+	    cudaEventRecord( start, 0 );
+	    
+	    //find a good way to set HASH_ENTRIES
+	    Table table; 
+	    initialize_table( table, HASH_ENTRIES, SIZE );
+
+	    //initialize mutual exclution locks.
+	    Lock lock[HASH_ENTRIES];
+	    Lock *dev_lock;
+	    cudaMalloc( (void**)&dev_lock, HASH_ENTRIES * sizeof( Lock ) );
+	    cudaMemcpy( dev_lock, lock, HASH_ENTRIES * sizeof( Lock ), cudaMemcpyHostToDevice );
+
+	    add_to_table<<<60,256>>>( r_copy, indexes, table, dev_lock, SIZE );
+	    
+	    cudaEventRecord( stop, 0 );
+	    cudaEventSynchronize( stop );
+	    //printf("add table call\n");
+	    POP_CHK;
+	    float elapsedTime;
+	    cudaEventElapsedTime( &elapsedTime, start, stop );
+	    printf( "Time to hash:  %3.1f ms\n", elapsedTime );
+	    //verify_table( table, SIZE ); 
+
+	    cudaEventDestroy( start );
+	    cudaEventDestroy( stop );
+
+	    unsigned int *h_start_idx = (unsigned int *)malloc(l_len * sizeof(unsigned int));
+	    unsigned int *h_stop_idx = (unsigned int *)malloc(l_len * sizeof(unsigned int));
+	    
+	    unsigned int *dev_start_idx;
+	    unsigned int *dev_stop_idx;
+
+	    
+	    cudaMalloc((void **)&dev_start_idx, l_len * sizeof(unsigned int));
+	    cudaMalloc((void **)&dev_stop_idx, l_len * sizeof(unsigned int));
+	    POP_CHK;
+	    
+	    //Probably better to utilize threads as well.
+	    get_section_from_table
+		<<<l_len, 1>>>
+		( table, l_copy, l_len, r_len, dev_start_idx, dev_stop_idx );
+	    
+	    cudaDeviceSynchronize();
+	    cudaMemcpy( h_start_idx, dev_start_idx, l_len * sizeof(unsigned int), cudaMemcpyDeviceToHost );
+	    cudaMemcpy( h_stop_idx, dev_stop_idx, l_len * sizeof(unsigned int), cudaMemcpyDeviceToHost );
+	    
+	    POP_CHK;
+	    
+	    int print_func = 0;
+	    if (print_func)
+	    {
+		for (int i = 0; i < l_len; i++) { //is this in the sorted! ?
+		    printf("num: %d\t start: %d\t stop: %d\n", i, h_start_idx[i], h_stop_idx[i]);
+		}
+	    }
+
+
+	    compute_dot_in_section
+		<<<grid,block>>>
+		( match_matrix, getDescriptors(), l_len, other->getDescriptors(),  r_len, indexes, dev_start_idx, dev_stop_idx );
+
+	    cudaDeviceSynchronize();
+
+
+		
+	    //create array of keys? This can be done in the transpose kernel of the gpu.
+	    //might not be needed, can use (some 128 bit struct...*)descriptor
+	    //This way all treads (or blocks depending on implementation) can get
+	    //its string by descriptor[tid] and a cast.
+
+	    //Add a pointer to a table inside the table? set to void. points to next "level"
+
+	    //Hash Table setup
+	    //**********************************************
+	    // init can be done earlier during kernel call
+	    //**********************************************
+	  
+
+/*
 	    int *ind = popsift::cuda::malloc_devT<int>(SIZE, __FILE__, __LINE__ );
 	    thrust::sequence(thrust::device, ind, ind+SIZE);	    	   
 	    
@@ -999,38 +1556,9 @@
 	    */
 
 	    /*
-<<<<<<< HEAD
-	     cudaDeviceSynchronize();
-	    compute_distance_print
-		<<<1, 1>>>
-		( match_matrix, getDescriptors(), l_len, other->getDescriptors(), r_len , d_data, r_copy);
-	    */
-	    //thrust::device_ptr<Descriptor> d_ptr(d_data);
-/*
-	    thrust::device_ptr<Descriptor> d_ptr = thrust::device_pointer_cast(l_copy);
-	    
-#if 0
-
-	    desc_index = popsift::cuda::malloc_devT<int>( l_len, __FILE__, __LINE__ );
-        thrust::sequence( desc_index, desc_index+l_len );
-
-        struct IndirectLookup
-        {
-            Descriptor* base;
-            IndirectLookup( Descriptor* b ) : base(b) {}
-
-            __host__ __device__
-            inline bool operator()( int a, int b ) const
-            {
-                return compare_descriptors::operator()( base[a], base[b] );
-            }
-        };
-#endif
-=======
 	     * Stumbled upon the error
 	     * seems like the issue is that the floats are an array (memory error?)	    
 	     */
->>>>>>> 512a405c
 	    
 
 		
