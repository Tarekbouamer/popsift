--- conflicted
+++ resolved
@@ -212,21 +212,14 @@
 {
     _leaf_new_descriptors.clear();
     auto list = tree.List(node);
-<<<<<<< HEAD
-    _found_descriptors += list.second - list.first;
-    for (; list.first != list.second; ++list.first) {
-        unsigned d = DISTANCE_CHECK(_descriptor, tree.Descriptors()[*list.first]);
-        _result.Update(d, *list.first);
-=======
     std::set_difference(list.first, list.second, _found_descriptors.begin(), _found_descriptors.end(),
         std::back_inserter(_leaf_new_descriptors));
     
     // TODO: The two can run in parallel.
 
     for (unsigned di : _leaf_new_descriptors) {
-        unsigned d = L1Distance(_descriptor, tree.Descriptors()[di]);
+        unsigned d = DISTANCE_CHECK(_descriptor, tree.Descriptors()[di]);
         _result.Update(d, di);
->>>>>>> 9cc74b7e
     }
 
     _found_descriptors.insert(boost::container::ordered_unique_range,
